--- conflicted
+++ resolved
@@ -1138,14 +1138,10 @@
                                       (stp-git-count-remote-commits .remote .version latest-stable :branch .branch :both t)))
               (commits-to-unstable (and latest-unstable
                                         (stp-git-count-remote-commits .remote .version latest-unstable :branch .branch :both t)))
-<<<<<<< HEAD
               (version-timestamp (and .version (stp-git-remote-timestamp .remote .version)))
               (stable-timestamp (and latest-stable (stp-git-remote-timestamp .remote latest-stable)))
               (unstable-timestamp (and latest-unstable (stp-git-remote-timestamp .remote latest-unstable)))
-              (time (rem-seconds)))
-=======
-              (time (float-time)))
->>>>>>> 4016cbe5
+              (timestamp (float-time)))
          (when (or latest-stable latest-unstable commits-to-stable commits-to-unstable)
            (append (list pkg-name)
                    (and latest-stable (list `(latest-stable . ,latest-stable)))
@@ -1155,11 +1151,11 @@
                    (and version-timestamp (list `(version-timestamp . ,version-timestamp)))
                    (and stable-timestamp (list `(stable-timestamp . ,stable-timestamp)))
                    (and unstable-timestamp (list `(unstable-timestamp . ,unstable-timestamp)))
-                   (list `(updated . ,time))))))
+                   (list `(updated . ,timestamp))))))
       (elpa
        (let* ((latest-stable (stp-elpa-latest-version pkg-name .remote))
               (versions-to-stable (and latest-stable (stp-elpa-count-versions pkg-name .remote .version latest-stable)))
-              (time (float-time)))
+              (timestamp (float-time)))
          (unless latest-stable
            (error "Failed to get the latest stable version for %s" pkg-name))
          ;; Occasionally, it is possible we may run into a package when
@@ -1168,7 +1164,7 @@
          (append `(,pkg-name
                    (latest-stable . ,latest-stable))
                  (and versions-to-stable (list `(count-to-stable . ,versions-to-stable)))
-                 (list `(updated . ,time)))))
+                 (list `(updated . ,timestamp)))))
       (url
        nil))))
 
